--- conflicted
+++ resolved
@@ -1,9 +1,5 @@
 # HTTP Digest Authentication
 
-<<<<<<< HEAD
-
-=======
->>>>>>> 90859e8d
 [![GoDoc](https://godoc.org/github.com/jpfielding/go-http-digest?status.svg)](https://godoc.org/github.com/jpfielding/go-http-digest)
 
 
@@ -24,12 +20,8 @@
     dt := digest.NewTransport("user", "pwd", transport)
     client := dt.NewHTTPClient()
     client.Jar, _ = cookiejar.New(nil)
-<<<<<<< HEAD
-    res, err := client.Get("https://cloud.mongodbgov.com/api/atlas/v1.0/groups/<proj>/clusters/<cluster-name>")
-=======
     // SHA-256 requrired for mongodbgov.com
     res, _err_ := client.Get("https://cloud.mongodbgov.com/api/atlas/v1.0/groups/<proj>/clusters/<cluster-name>")
->>>>>>> 90859e8d
     io.Copy(os.Stdout, res.Body)
     if err != nil {
         panic(err)
