package digest

import (
	"bytes"
	"crypto/md5"
	"crypto/rand"
	"crypto/sha256"
	"crypto/sha512"
	"encoding/hex"
	"errors"
	"hash"
	"io"
	"net"
	"net/http"
	"sync"
	"time"
)

// OopPref prefs implemented
type QopPref func([]string) string

// Cnoncer generates a cnonce
type Cnoncer func() (string, error)

var (
	ErrNilTransport      = errors.New("transport is nil")
	ErrBadChallenge      = errors.New("challenge is bad")
	ErrAlgNotImplemented = errors.New("alg not implemented")
	ErrQopNotSupported   = errors.New("qop not supported")

	// The Algs supported by this digester
	Algs = map[string]func() hash.Hash{
		"":            md5.New,
		"MD5":         md5.New,
		"SHA-256":     sha256.New,
		"SHA-512":     sha512.New,
		"SHA-512-256": sha512.New512_256,
	}
	QopFirst = func(qops []string) string {
		for _, qop := range qops {
			return qop
		}
		return ""
	}
	Cnoncer16 = func() (string, error) {
		b := make([]byte, 16)
		_, err := io.ReadFull(rand.Reader, b)
		return hex.EncodeToString(b), err
	}
)

// Transport is an implementation of http.RoundTripper that takes care of http
// digest authentication.
type Transport struct {
	Username  string
	Password  string
	Transport http.RoundTripper

	// NoncePrime is for session keying 'MD5-sess'
	NoncePrime string
	// CnoncePrime is for session keying 'MD5-sess'
	CnoncePrime string
	// NonCounter tracks the count of all nonces we've sent a request for
	NonceCounter map[string]int
	// QopPref provides a seem for qop selection
	QopPref QopPref
	// Cnoncer provides a seem for cnonce generation
	Cnoncer Cnoncer
	// ncLock mutex's our nonce counter (private and zero init)
	ncLock sync.Mutex
}

// NewHTTPClient returns an HTTP client that uses the digest transport.
func (t *Transport) NewHTTPClient() (*http.Client, error) {
	if t.Transport == nil {
		return nil, ErrNilTransport
	}
	return &http.Client{Transport: t}, nil
}

// NewTransport creates a new digest transport using the http.DefaultTransport.
func NewTransport(username, password string, transport http.RoundTripper) *Transport {
	if transport == nil {
		transport = DefaultHTTPTransport()
	}
	return &Transport{
		Username:     username,
		Password:     password,
		QopPref:      QopFirst,
		Cnoncer:      Cnoncer16,
		Transport:    transport,
		NonceCounter: map[string]int{}, // consider an lru to keep the size of this in check
	}
}

// NewHTTPTransport ...
func DefaultHTTPTransport() *http.Transport {
	return &http.Transport{
		Proxy: http.ProxyFromEnvironment,
		DialContext: (&net.Dialer{
			Timeout:   30 * time.Second,
			KeepAlive: 30 * time.Second,
		}).DialContext,
		ForceAttemptHTTP2:     true,
		MaxIdleConns:          100,
		IdleConnTimeout:       90 * time.Second,
		TLSHandshakeTimeout:   10 * time.Second,
		ExpectContinueTimeout: 1 * time.Second,
	}
}

// Increment tracks the count of the given nonce
func (t *Transport) Increment(nonce string) int {
	t.ncLock.Lock()
	defer t.ncLock.Unlock()
	if _, ok := t.NonceCounter[nonce]; !ok {
		t.NonceCounter[nonce] = 0
	}
	nc := t.NonceCounter[nonce] + 1
	t.NonceCounter[nonce] = nc
	return nc
}

// NewCredentials ...
func (t *Transport) NewCredentials(method, uri, body, cnonce string, c *Challenge) *Credentials {
	// store these for the life of the transport
	if t.NoncePrime == "" {
		t.NoncePrime = c.Nonce
	}
	if t.CnoncePrime == "" {
		t.CnoncePrime = cnonce
	}
	return &Credentials{
		Username:    t.Username,
		Password:    t.Password,
		Realm:       c.Realm,
		Algorithm:   c.Algorithm,
		Opaque:      c.Opaque,
		Qop:         t.QopPref(c.Qop),
		NoncePrime:  t.NoncePrime,
		CnoncePrime: t.CnoncePrime,
		Nonce:       c.Nonce,
		NonceCount:  t.Increment(c.Nonce),
		Cnonce:      cnonce,
		Method:      method,
		URI:         uri,
		Body:        body,
	}
}

// RoundTrip sends our request and intercepts a 401
func (t *Transport) RoundTrip(req *http.Request) (*http.Response, error) {
	if t.Transport == nil {
		return nil, ErrNilTransport
	}

	// cache req body (lets hope this isnt big or refactor)
	var body bytes.Buffer
	if req.Body != nil {
		if _, err := io.Copy(&body, req.Body); err != nil {
			return nil, err
		}
		req.Body.Close()
		req.Body = io.NopCloser(&body)
	}

<<<<<<< HEAD
	// copy the request so we dont modify the input.
	copy := *req
	copy.Body = ioutil.NopCloser(bytes.NewBuffer(body.Bytes()))
	copy.Header = http.Header{}
	for k, s := range req.Header {
		copy.Header[k] = s
	}
=======
	// copy the request so we don't modify the input.
	copy := req.Clone(req.Context())
	copy.Body = io.NopCloser(&body)
>>>>>>> b395676f

	// send the req and see if theres a challenge
	resp, err := t.Transport.RoundTrip(req)
	if err != nil || resp.StatusCode != 401 {
		return resp, err
	}

	// drain and close the connection
	if _, err := io.Copy(io.Discard, resp.Body); err != nil {
		return resp, err
	}
	_ = resp.Body.Close()

	// accept/reject the challenge
	wwwAuth := resp.Header.Get("WWW-Authenticate")
	chal, err := NewChallenge(wwwAuth)
	if err != nil {
		return resp, err
	}

	// form credentials based on the challenge.
	cnonce, err := t.Cnoncer()
	if err != nil {
		return resp, err
	}

	cr := t.NewCredentials(copy.Method, copy.URL.RequestURI(), body.String(), cnonce, chal)
	auth, err := cr.Authorization()
	if err != nil {
		return resp, err
	}

	// make authenticated request.
	copy.Header.Set("Authorization", auth)
	return t.Transport.RoundTrip(copy)
}<|MERGE_RESOLUTION|>--- conflicted
+++ resolved
@@ -164,19 +164,9 @@
 		req.Body = io.NopCloser(&body)
 	}
 
-<<<<<<< HEAD
-	// copy the request so we dont modify the input.
-	copy := *req
-	copy.Body = ioutil.NopCloser(bytes.NewBuffer(body.Bytes()))
-	copy.Header = http.Header{}
-	for k, s := range req.Header {
-		copy.Header[k] = s
-	}
-=======
 	// copy the request so we don't modify the input.
 	copy := req.Clone(req.Context())
-	copy.Body = io.NopCloser(&body)
->>>>>>> b395676f
+	copy.Body = io.NopCloser(bytes.NewBuffer(body.Bytes()))
 
 	// send the req and see if theres a challenge
 	resp, err := t.Transport.RoundTrip(req)
